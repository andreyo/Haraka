--- conflicted
+++ resolved
@@ -1,11 +1,8 @@
 - Address parser (similar to Qpsmtpd::Address)
 - TLS
 - Email Parser
-<<<<<<< HEAD
 - Hook on DENY/DENYSOFT/etc
 - Stats plugin which talks to a DB (redis?)
 - Web UI for above DB
-=======
 - Support for Cluster: https://github.com/learnboost/cluster instead of
-  multi-node
->>>>>>> 182e8ba9
+  multi-node