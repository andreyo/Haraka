--- conflicted
+++ resolved
@@ -4,10 +4,7 @@
 var utils     = require('./utils');
 
 var checks = [
-<<<<<<< HEAD
     'init',
-=======
->>>>>>> f9b85e23
     'match_re',           // List of regexps
     'bare_ip',            // HELO is bare IP (vs required Address Literal)
     'dynamic',            // HELO hostname looks dynamic (dsl|dialup|etc...)
@@ -194,9 +191,6 @@
     }
 
     // this will fail if TLD is invalid or hostname is a public suffix
-var result = net_utils.get_organizational_domain(helo);
-connection.loginfo(this, 'helo="' + helo + ' result="' + result + '"');
-
     if (!net_utils.get_organizational_domain(helo)) {
         // Check for any excluded TLDs
         var excludes = this.config.get('helo.checks.allow', 'list');
